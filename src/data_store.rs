use crate::{cmd::ParseError, KEY_EXPIRY_DELAY_MS, KEY_EXPIRY_NUM_KEYS_TO_CHECK};
use chrono::{DateTime, Duration, Utc};
use mockall::automock;
use rand::seq::index::sample;
use std::{
    cell::RefCell,
    collections::{HashMap, LinkedList},
    sync::{Arc, Mutex},
};
use tokio::time::sleep;

#[automock]
pub trait SharedStoreBase: Send + Sync {
    fn set(
        &self,
        key: String,
        value: DataType,
        duration: Option<Duration>,
        nx: bool,
        xx: bool,
    ) -> Result<Option<DataType>, ParseError>;

    fn get(&self, key: String) -> Option<DataType>;

    fn exists(&self, keys: Vec<String>) -> u64;

    fn del(&self, keys: Vec<String>) -> u64;

    fn incr(&self, key: String) -> Result<i64, ParseError>;

    fn decr(&self, key: String) -> Result<i64, ParseError>;

    fn lpush(&self, key: String, elements: Vec<String>) -> Result<i64, ParseError>;

    fn lrange(&self, key: String, start: i64, stop: i64) -> Result<Vec<String>, ParseError>;

    fn rpush(&self, key: String, elements: Vec<String>) -> Result<i64, ParseError>;
}

/// Shared Data Store across all the connections
///
/// Cloning `SharedStore` only increments an atomic reference count,
/// It does not copy it deeply, but rather shallowly.
///
#[derive(Debug, Clone)]
pub struct SharedStore {
    /// An Arc to provide shared ownership across the Tokio threads
    ///
    /// Invoking `Clone` on Arc produces a new pointer to the `GuardedDataStore`
    /// value in the heap.
    ///
    shared: Arc<GuardedDataStore>,
}

#[derive(Debug)]
pub struct GuardedDataStore {
    /// The `DataStore` which contains the `data` and `date_time`
    /// is guarded by a `Mutex` to prevent concurrent access as
    /// this may lead to data inconsistency
    ///
    /// Since there are no asynchronous operations as part of the
    /// critical section, we opt to use `std::sync::Mutex`. Moreover,
    /// the critical section is pretty small.
    ///
    store: Mutex<DataStore>,
}

#[derive(Debug)]
pub struct DataStore {
    /// The main key-value data store. The `DataType`
    /// depends on which cmd was used to insert the data
    data: HashMap<String, DataType>,

    /// Not all keys are part of this HashMap, depending on whether
    /// they have a Key Expiry or not.
    /// TimeSpan holds the value when this key will expire.
    date_time: HashMap<String, TimeSpan>,
}

/// The supported data types which can be stored in the `DataStore`
#[derive(Debug, Clone, PartialEq)]
pub enum DataType {
    String(String),

    // Needs to be behind a RefCell, to mutate in-place.
    LinkedList(RefCell<LinkedList<String>>),
}

#[derive(Debug)]
pub struct TimeSpan {
    expires_at: DateTime<Utc>,
}

impl SharedStore {
    pub fn new() -> SharedStore {
        let shared = Arc::new(GuardedDataStore {
            store: Mutex::new(DataStore {
                data: HashMap::new(),
                date_time: HashMap::new(),
            }),
        });

        tokio::spawn(run_key_expiry(shared.clone()));

        SharedStore { shared }
    }

    /// Adjust (increment or decrement) the value at `key`
    /// by the provided `amount`
    ///
    pub fn _adjust_by(
        &self,
        mutex: &mut std::sync::MutexGuard<'_, DataStore>,
        key: String,
        amount: i64,
    ) -> Result<i64, ParseError> {
        match mutex.data.get(&key) {
            Some(value) => match value {
                DataType::String(val) => {
                    let mut parsed_number = val.parse::<i64>();

                    match parsed_number {
                        Ok(ref mut num) => {
                            *num += amount;

                            mutex.data.insert(key, DataType::String(num.to_string()));

                            return Ok(*num);
                        }
                        Err(_) => {
                            return Err(ParseError::ConditionNotMet(
                                "ERR value type is not integer or out of range".to_string(),
                            ))
                        }
                    }
                }
                _ => {
                    return Err(ParseError::ConditionNotMet(
                        "ERR value type is not string".to_string(),
                    ));
                }
            },
            // Key:Val didn't exist
            None => {
                let value: i64 = amount;
                mutex
                    .data
                    .insert(key.clone(), DataType::String(value.to_string()));
                return Ok(value);
            }
        }
    }

    /// Push `elements` to a `key`, based on the
    /// defined `action`
    ///
    fn push_front_or_back(
        &self,
        mutex: &mut std::sync::MutexGuard<'_, DataStore>,
        key: String,
        elements: Vec<String>,
        action: String,
    ) -> Result<i64, ParseError> {
        match mutex.data.get(&key) {
            Some(value) => match value {
                DataType::LinkedList(ref_list) => {
                    let mut list = ref_list.borrow_mut();

                    for elem in elements {
                        if action == "front" {
                            list.push_front(elem);
                        } else if action == "back" {
                            list.push_back(elem);
                        }
                    }

                    return Ok(list.len() as i64);
                }
                _ => {
                    return Err(ParseError::ConditionNotMet(
                        "ERR value type is not list".to_string(),
                    ));
                }
            },
            None => {
                // Convert Vec to LinkedList by exhausting the iterator
                let list: LinkedList<String> = elements.into_iter().collect();
                let length: i64 = list.len() as i64;

                mutex.data.insert(key, DataType::LinkedList(list.into()));

                return Ok(length);
            }
        }
    }

    fn normalize_index(index: i64, len: i64) -> i64 {
        if index < 0 {
            len + index
        } else {
            index
        }
    }
}

impl SharedStoreBase for SharedStore {
    /// Set the `value` associated with the `key`, and an expiration
    /// duration, if provided
    ///
    /// Values are overrided, if the key already exists
    ///
    fn set(
        &self,
        key: String,
        value: DataType,
        duration: Option<Duration>,
        nx: bool,
        xx: bool,
    ) -> Result<Option<DataType>, ParseError> {
        // Acquire the Mutex
        let mut mutex: std::sync::MutexGuard<'_, DataStore> = self.shared.store.lock().unwrap();

        // To check for xx and nx flags
        //
        // The corresponding `ParseError` is returned
        if nx == true && xx == true {
            return Err(ParseError::SyntaxError("syntax error".to_string()));
        } else if nx == true && xx == false {
            // Ensure that the key does not exist first
            if mutex.data.contains_key(&key) {
                return Err(ParseError::ConditionNotMet(
                    "NX condition not met".to_string(),
                ));
            }
        } else if nx == false && xx == true {
            // Ensure that the key already exists first
            if !mutex.data.contains_key(&key) {
                return Err(ParseError::ConditionNotMet(
                    "XX condition not met".to_string(),
                ));
            }
        }

        // Assign the `value` to the `key`
        // If an old `value` existed for this `key`, it is returned.
        // We clone the key, as to not "move" its ownership, since we need its reference
        // for the expiry tasks later.
        let old_value: Option<DataType> = mutex.data.insert(key.clone(), value.clone());

        // Replace or delete the date_time entry.
        // If the `old_value` existed, then check if the corresponding key had an `expiration` time
        // If it did, remove this key
        if old_value.is_some() {
            // Attempt to remove the key from the `date_time`, if there was any.
            let _ = mutex.date_time.remove(&key);
        }

        // If an expiry duration is provided, we add it to the `date_time` map
        if duration.is_some() {
            let expires_at: DateTime<Utc> = Utc::now() + duration.unwrap();

            mutex.date_time.insert(key.clone(), TimeSpan { expires_at });
        }

        // Release the mutex
        drop(mutex);

        return Ok(old_value);
    }

    /// Get the value associated with a Key
    ///
    /// Will return `None` if no value is found for the corresponding key.
    fn get(&self, key: String) -> Option<DataType> {
        // Acquire the Mutex
        let mut mutex: std::sync::MutexGuard<'_, DataStore> = self.shared.store.lock().unwrap();

        // If the value exists, and is not expired we return `DataType`
        match mutex.data.get(&key) {
            // If we have a `value` at `key`
            Some(value) => {
                // Check if the key exists in the `date_time` HashMap,
                // and remove from both HashMaps, if `current_time` > `expires_at`
                match mutex.date_time.get(&key) {
                    Some(val) => {
                        if Utc::now() >= val.expires_at {
                            mutex.date_time.remove(&key);
                            mutex.data.remove(&key);
                            return None;
                        } else {
                            return Some(value.clone());
                        }
                    }
                    None => return Some(value.clone()),
                }
            }
            None => {
                return None;
            }
        }
    }
<<<<<<< HEAD
}

impl GuardedDataStore {
    /// Expiry Algorithm:
    /// 1. Every 100 ms, test 20 keys at random from the set of keys, which have an expiry time set.
    /// 2. Delete all the expired keys from both HashMaps.
    /// 3. If more than 25% of the set of 20 keys was expired (5 keys were expired), restart the process from step 1.
    ///
    fn purge_expired_keys(&self) {
        let mut restart: bool = true;
        // Acquire the Mutex
        let mut mutex: std::sync::MutexGuard<'_, DataStore> = self.store.lock().unwrap();

        while restart == true {
            let random_keys: Vec<String>;
            {
                let mut rng = rand::thread_rng();
                // Get the iterator of the keys, of which have an expiry.
                // Borrow the hashmap
                let keys = mutex.date_time.keys();

                // Get the random indices to collect, for checking purposes.
                let num_keys = mutex.date_time.len();

                if num_keys == 0 {
                    return;
                }

                let num_to_get = std::cmp::min(num_keys, KEY_EXPIRY_NUM_KEYS_TO_CHECK);

                let indices = sample(&mut rng, num_keys, num_to_get);
                // Cloning the individual key is necessary, otherwise we'll still have borrowed the
                // reference, and wouldn't be able to perform a mutable operation on the HashMap
                // via mutex.data.remove(...)
                random_keys = indices
                    .iter()
                    .map(|i| keys.clone().nth(i).unwrap().clone())
                    .collect();
            }

            // For each of the random keys, check if its expiry has met, if so remove it from both HashMaps.
            let mut keys_removed: i32 = 0;
            let keys_picked_length: usize = random_keys.len();

            for key in random_keys {
                let value = mutex.date_time.get(&key).unwrap();
                if Utc::now() >= value.expires_at {
                    mutex.data.remove(&key);
                    mutex.date_time.remove(&key);
                    keys_removed += 1;
                }
            }

            // If less than 25% of keys, have been removed we do not restart
            if (keys_removed as f32 / keys_picked_length as f32) < 0.25 {
                restart = false;
            }
        }
        drop(mutex);
    }
}

/// Async function, which calls the `purge_expired_keys` function every X duration
///
/// The reason to split this is that async context and synchronized mutexes cannot be shared.
async fn run_key_expiry(shared: Arc<GuardedDataStore>) {
    loop {
        // Purge the expired keys
        shared.purge_expired_keys();

        // Sleep for 100 ms
        let _ = sleep(std::time::Duration::from_millis(KEY_EXPIRY_DELAY_MS)).await;
=======

    /// Check if the provided `keys` are part of the HashMap
    ///
    /// Will return a `u64` integer count of the number of keys, that exist.
    fn exists(&self, keys: Vec<String>) -> u64 {
        // Acquire the Mutex
        let mutex: std::sync::MutexGuard<'_, DataStore> = self.shared.store.lock().unwrap();

        let mut count: u64 = 0;

        for k in keys {
            if mutex.data.contains_key(&k) == true {
                count += 1;
            }
        }

        count
    }

    /// Delete the provided `keys`
    ///
    /// Will return a `u64` integer count of the number of keys, that were successfully deleted
    fn del(&self, keys: Vec<String>) -> u64 {
        // Acquire the Mutex
        let mut mutex: std::sync::MutexGuard<'_, DataStore> = self.shared.store.lock().unwrap();

        let mut count: u64 = 0;

        for k in keys {
            match mutex.data.remove(&k) {
                Some(_) => {
                    // Also try to remove from `date_time` map
                    mutex.date_time.remove(&k);
                    count += 1;
                }
                None => {}
            }
        }

        count
    }

    /// Increment the provided `key`, given it's parsable to a signed integer (i64) type.
    /// If the key didn't exist, the value is started from zero, and incremented.
    ///
    /// Will return the new incremented i64 integer value.
    fn incr(&self, key: String) -> Result<i64, ParseError> {
        // Acquire the Mutex
        let mut mutex: std::sync::MutexGuard<'_, DataStore> = self.shared.store.lock().unwrap();

        return self._adjust_by(&mut mutex, key, 1);
    }

    /// Decrement the provided `key`, given it's parsable to an signed integer (i64) type.
    /// If the key didn't exist, the value is started from zero, and decremented.
    ///
    /// Will return the new decremented i64 integer value.
    fn decr(&self, key: String) -> Result<i64, ParseError> {
        // Acquire the Mutex
        let mut mutex: std::sync::MutexGuard<'_, DataStore> = self.shared.store.lock().unwrap();

        return self._adjust_by(&mut mutex, key, -1);
    }

    /// Push elements to the defined key from the front.
    ///
    /// Creates a new LinkedList if it doesn't exist previously
    ///
    /// Will return the number of elements, which are part of the list.
    fn lpush(&self, key: String, elements: Vec<String>) -> Result<i64, ParseError> {
        // Acquire the Mutex
        let mut mutex: std::sync::MutexGuard<'_, DataStore> = self.shared.store.lock().unwrap();

        return self.push_front_or_back(&mut mutex, key, elements, "front".to_string());
    }

    /// Query the `key` from `start` to `stop` index.
    ///
    /// Negative indices are normalized, by taking into account the length of the LinkedList.
    ///
    /// Will return the elements, which are part of the list, in the defined range.
    fn lrange(&self, key: String, start: i64, stop: i64) -> Result<Vec<String>, ParseError> {
        // Acquire the Mutex
        let mutex: std::sync::MutexGuard<'_, DataStore> = self.shared.store.lock().unwrap();

        // Does key exist, and if so get it's value and ensure it's a LinkedList
        let list = match mutex.data.get(&key) {
            Some(value) => match value {
                DataType::LinkedList(list) => list,
                _ => {
                    return Err(ParseError::ConditionNotMet(
                        "WRONGTYPE Operation against a key holding the wrong kind of value"
                            .to_string(),
                    ))
                }
            },
            None => {
                return Ok(Vec::new());
            }
        };

        let borrowed_list = list.borrow();
        let length = borrowed_list.len() as i64;

        let start = SharedStore::normalize_index(start, length);
        let stop = SharedStore::normalize_index(stop, length);

        if start < 0 || start > stop {
            return Ok(Vec::new());
        } else {
            let mut result = Vec::new();
            let mut iter = borrowed_list.iter().skip(start as usize);

            for _ in start..=stop {
                if let Some(elem) = iter.next() {
                    result.push(elem.clone());
                } else {
                    break;
                }
            }

            Ok(result)
        }
    }

    /// Push elements to the defined key from the back.
    ///
    /// Creates a new LinkedList if it doesn't exist previously
    ///
    /// Will return the number of elements, which are part of the list.
    fn rpush(&self, key: String, elements: Vec<String>) -> Result<i64, ParseError> {
        // Acquire the Mutex
        let mut mutex: std::sync::MutexGuard<'_, DataStore> = self.shared.store.lock().unwrap();

        return self.push_front_or_back(&mut mutex, key, elements, "back".to_string());
>>>>>>> 228ed5c7
    }
}<|MERGE_RESOLUTION|>--- conflicted
+++ resolved
@@ -299,80 +299,6 @@
             }
         }
     }
-<<<<<<< HEAD
-}
-
-impl GuardedDataStore {
-    /// Expiry Algorithm:
-    /// 1. Every 100 ms, test 20 keys at random from the set of keys, which have an expiry time set.
-    /// 2. Delete all the expired keys from both HashMaps.
-    /// 3. If more than 25% of the set of 20 keys was expired (5 keys were expired), restart the process from step 1.
-    ///
-    fn purge_expired_keys(&self) {
-        let mut restart: bool = true;
-        // Acquire the Mutex
-        let mut mutex: std::sync::MutexGuard<'_, DataStore> = self.store.lock().unwrap();
-
-        while restart == true {
-            let random_keys: Vec<String>;
-            {
-                let mut rng = rand::thread_rng();
-                // Get the iterator of the keys, of which have an expiry.
-                // Borrow the hashmap
-                let keys = mutex.date_time.keys();
-
-                // Get the random indices to collect, for checking purposes.
-                let num_keys = mutex.date_time.len();
-
-                if num_keys == 0 {
-                    return;
-                }
-
-                let num_to_get = std::cmp::min(num_keys, KEY_EXPIRY_NUM_KEYS_TO_CHECK);
-
-                let indices = sample(&mut rng, num_keys, num_to_get);
-                // Cloning the individual key is necessary, otherwise we'll still have borrowed the
-                // reference, and wouldn't be able to perform a mutable operation on the HashMap
-                // via mutex.data.remove(...)
-                random_keys = indices
-                    .iter()
-                    .map(|i| keys.clone().nth(i).unwrap().clone())
-                    .collect();
-            }
-
-            // For each of the random keys, check if its expiry has met, if so remove it from both HashMaps.
-            let mut keys_removed: i32 = 0;
-            let keys_picked_length: usize = random_keys.len();
-
-            for key in random_keys {
-                let value = mutex.date_time.get(&key).unwrap();
-                if Utc::now() >= value.expires_at {
-                    mutex.data.remove(&key);
-                    mutex.date_time.remove(&key);
-                    keys_removed += 1;
-                }
-            }
-
-            // If less than 25% of keys, have been removed we do not restart
-            if (keys_removed as f32 / keys_picked_length as f32) < 0.25 {
-                restart = false;
-            }
-        }
-        drop(mutex);
-    }
-}
-
-/// Async function, which calls the `purge_expired_keys` function every X duration
-///
-/// The reason to split this is that async context and synchronized mutexes cannot be shared.
-async fn run_key_expiry(shared: Arc<GuardedDataStore>) {
-    loop {
-        // Purge the expired keys
-        shared.purge_expired_keys();
-
-        // Sleep for 100 ms
-        let _ = sleep(std::time::Duration::from_millis(KEY_EXPIRY_DELAY_MS)).await;
-=======
 
     /// Check if the provided `keys` are part of the HashMap
     ///
@@ -508,6 +434,78 @@
         let mut mutex: std::sync::MutexGuard<'_, DataStore> = self.shared.store.lock().unwrap();
 
         return self.push_front_or_back(&mut mutex, key, elements, "back".to_string());
->>>>>>> 228ed5c7
+    }
+}
+
+impl GuardedDataStore {
+    /// Expiry Algorithm:
+    /// 1. Every 100 ms, test 20 keys at random from the set of keys, which have an expiry time set.
+    /// 2. Delete all the expired keys from both HashMaps.
+    /// 3. If more than 25% of the set of 20 keys was expired (5 keys were expired), restart the process from step 1.
+    ///
+    fn purge_expired_keys(&self) {
+        let mut restart: bool = true;
+        // Acquire the Mutex
+        let mut mutex: std::sync::MutexGuard<'_, DataStore> = self.store.lock().unwrap();
+
+        while restart == true {
+            let random_keys: Vec<String>;
+            {
+                let mut rng = rand::thread_rng();
+                // Get the iterator of the keys, of which have an expiry.
+                // Borrow the hashmap
+                let keys = mutex.date_time.keys();
+
+                // Get the random indices to collect, for checking purposes.
+                let num_keys = mutex.date_time.len();
+
+                if num_keys == 0 {
+                    return;
+                }
+
+                let num_to_get = std::cmp::min(num_keys, KEY_EXPIRY_NUM_KEYS_TO_CHECK);
+
+                let indices = sample(&mut rng, num_keys, num_to_get);
+                // Cloning the individual key is necessary, otherwise we'll still have borrowed the
+                // reference, and wouldn't be able to perform a mutable operation on the HashMap
+                // via mutex.data.remove(...)
+                random_keys = indices
+                    .iter()
+                    .map(|i| keys.clone().nth(i).unwrap().clone())
+                    .collect();
+            }
+
+            // For each of the random keys, check if its expiry has met, if so remove it from both HashMaps.
+            let mut keys_removed: i32 = 0;
+            let keys_picked_length: usize = random_keys.len();
+
+            for key in random_keys {
+                let value = mutex.date_time.get(&key).unwrap();
+                if Utc::now() >= value.expires_at {
+                    mutex.data.remove(&key);
+                    mutex.date_time.remove(&key);
+                    keys_removed += 1;
+                }
+            }
+
+            // If less than 25% of keys, have been removed we do not restart
+            if (keys_removed as f32 / keys_picked_length as f32) < 0.25 {
+                restart = false;
+            }
+        }
+        drop(mutex);
+    }
+}
+
+/// Async function, which calls the `purge_expired_keys` function every X duration
+///
+/// The reason to split this is that async context and synchronized mutexes cannot be shared.
+async fn run_key_expiry(shared: Arc<GuardedDataStore>) {
+    loop {
+        // Purge the expired keys
+        shared.purge_expired_keys();
+
+        // Sleep for 100 ms
+        let _ = sleep(std::time::Duration::from_millis(KEY_EXPIRY_DELAY_MS)).await;
     }
 }